# coding=UTF-8
"""
Contains skilling-related functions.

"""
import logging as log

import ocvbot.behavior
from ocvbot import behavior, vision as vis, misc, startup as start


def miner(rocks, ore, ore_type, drop):
    """
    A mining function.

    This function alternates mining among the rocks that were provided
    (it can mine one rock, two rocks, or many rocks at once).
    All rocks must be of the same ore type. All mined ore, gems, and
    clue geodes are dropped by default when the inventory is full.

    Args:
        rocks (list): A list containing an arbitrary number of 2-tuples.
                       Each tuple must contain two filepaths:
                       The first filepath must be a needle of the
                       rock in its "full" state. The second filepath
                       must be a needle of the same rock in its "empty"
                       state.
        ore (file): Filepath to a needle of the item icon of the ore
                    being mined, as it appears in the player's
                    inventory.
        ore_type (str): The type of ore being mined, used for generating
                        stats. Available options are: "copper", "iron"

    Raises:
        Raises a runtime error if the player's inventory is full but
        the function can't find any ore in the player's inventory to
        drop.
    """

    # Vision objects have to be imported within functions because the
    #   init_vision() function has to run before the objects get valid
    #   values.


    for tries in range(100):

        for rock_needle in rocks:
            # Unpack each tuple in the rocks[] list to obtain the "full"
            #   and "empty" versions of each ore.
            (full_rock_needle, empty_rock_needle) = rock_needle

            log.debug('Searching for ore %s...', tries)

            # If current rock is full, begin mining it.
            # Move the mouse away from the rock so it doesn't
            #   interfere with matching the needle.
            rock_full = vis.Vision(ltwh=vis.game_screen, loop_num=1,
                                   needle=full_rock_needle, conf=0.8) \
                .click_image(sleep_range=(0, 100, 0, 100,),
                             move_duration_range=(0, 500),
                             move_away=True)
            if rock_full is True:
                log.info('Waiting for mining to start.')

                # Small chance to do nothing for a short while.
                misc.wait_rand(chance=100, wait_min=10000, wait_max=60000)

                # Once the rock has been clicked on, wait for mining to
                #   start by monitoring chat.
                mining_started = vis.Vision(ltwh=vis.chat_menu_recent,
                                            loop_num=5, conf=0.9,
                                            needle='./needles/chat-menu/'
                                                   'mining-started.png',
                                            loop_sleep_range=(100, 200)) \
                    .wait_for_image()

                # If mining hasn't started after looping has finished,
                #   check to see if the inventory is full.
                if mining_started is False:
                    log.debug('Timed out waiting for mining to start.')

                    inv_full = vis.Vision(ltwh=vis.chat_menu,
                                          loop_num=1,
                                          needle='./needles/chat-menu/'
                                                 'mining-inventory-full.png') \
                        .wait_for_image()

                    # If the inventory is full, empty the ore and
                    #   return.
                    if inv_full is True:
                        log.info('Inventory is full.')
                        if drop is True:
                            drop_ore(ore)
                        else:
                            behavior.enable_run()
                            ocvbot.behavior.walk_to_waypoint([(253, 161, 25, 5),
                                                              (108, 155, 20, 5),
                                                              (108, 194, 4, 3)])
                            behavior.open_bank('south')
                            vis.Vision(ltwh=vis.inv,
                                       needle=ore).click_image()
                            misc.sleep_rand(1000, 10000)

                            ocvbot.behavior.walk_to_waypoint([(253, 161, 25, 5),
                                                              (262, 365, 25, 5),
                                                              (240, 398, 4, 5)])
                        elapsed_time = misc.run_duration(human_readable=True)
                        log.info('Script has been running for %s (HH:MM:SS)',
                                 elapsed_time)
                        return
                    return

                log.info('Mining started.')

                # Wait until the rock is empty by waiting for the
                #   "empty" version of the rock_needle tuple.
<<<<<<< HEAD
                rock_empty = vis.Vision(ltwh=vis.game_screen,
                                        loop_num=50, conf=0.85,
=======
                rock_empty = vis.Vision(ltwh=vis.chat_menu,
                                        loop_num=15, conf=0.85,
>>>>>>> 10003b8d
                                        needle=empty_rock_needle,
                                        loop_sleep_range=(100, 200)) \
                    .wait_for_image()

                if rock_empty is True:
                    log.info('Rock is empty.')
                    log.debug('%s empty.', rock_needle)
                else:
                    log.info('Timed out waiting for mining to finish.')
    return

def drop_ore(ore):
    """
    Drops ore and optionally gems in inventory.

    Returns:

    """

    # Create tuples of whether or not to drop the item and the item's path.
    drop_sapphire = (start.config_file['drop_sapphire'],
                     './needles/items/uncit-sapphire.png')
    drop_emerald = (start.config_file['drop_emerald'],
                    './needles/items/uncit-emerald.png')
    drop_ruby = (start.config_file['drop_ruby'],
                 './needles/items/uncit-ruby.png')
    drop_diamond = (start.config_file['drop_diamond'],
                    './needles/items/uncit-diamond.png')
    drop_clue_geode = (start.config_file['drop_clue_geode'],
                       './needles/items/clue-geode.png')
    ore_dropped = behavior.drop_item(item=ore)
    if ore_dropped is False:
        behavior.logout()
        # This runtime error will occur if the
        #   player's inventory is full, but they
        #   don't have any ore to drop.
        raise RuntimeError("Could not find ore to drop!")

    # Iterate through the other items that could
    #   be dropped. If any of them is true, drop that item.
    # The for loop is iterating over a tuple of tuples.
    for item in (drop_sapphire, drop_emerald, drop_ruby,
                 drop_diamond, drop_clue_geode):
        # Unpack the tuple
        (drop_item, path) = item
        if drop_item is True:
            behavior.drop_item(item=str(path), track=False)<|MERGE_RESOLUTION|>--- conflicted
+++ resolved
@@ -5,7 +5,6 @@
 """
 import logging as log
 
-import ocvbot.behavior
 from ocvbot import behavior, vision as vis, misc, startup as start
 
 
@@ -114,13 +113,8 @@
 
                 # Wait until the rock is empty by waiting for the
                 #   "empty" version of the rock_needle tuple.
-<<<<<<< HEAD
-                rock_empty = vis.Vision(ltwh=vis.game_screen,
-                                        loop_num=50, conf=0.85,
-=======
                 rock_empty = vis.Vision(ltwh=vis.chat_menu,
                                         loop_num=15, conf=0.85,
->>>>>>> 10003b8d
                                         needle=empty_rock_needle,
                                         loop_sleep_range=(100, 200)) \
                     .wait_for_image()
