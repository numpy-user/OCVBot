--- conflicted
+++ resolved
@@ -6,8 +6,6 @@
 from ocvbot import input, misc, startup as start
 
 
-<<<<<<< HEAD
-=======
 def orient(display_width, display_height, launch_client=True):
     """
     Look for an icon to orient the client. If it's found, use its
@@ -54,7 +52,7 @@
                         loctype='center', loop_num=2, get_tuple=True)
     if isinstance(logged_out, tuple) is True:
         return 'logged_out', logged_out
-    
+
     if launch_client is True:
         # TODO
         start_client()
@@ -64,11 +62,10 @@
             orient(display_width, display_height, False)
         log.critical('Could not find client!')
         raise Exception('Could not find client!')
-        
+
     return False
 
 
->>>>>>> 7fd2fb7c
 def haystack_locate(needle, haystack, grayscale=False, conf=0.95):
     """
     Finds the coordinates of a needle image within a haystack image.
